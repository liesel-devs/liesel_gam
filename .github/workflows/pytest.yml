name: pytest

on:
  push:
    branches: [main]
<<<<<<< HEAD
=======
  pull_request:
    branches: [main]
>>>>>>> 74e9ddc5
  workflow_dispatch: # trigger manually from GitHub UI

jobs:
  pytest:
    runs-on: ubuntu-latest
    timeout-minutes: 10

    strategy:
      matrix:
        python-version: ["3.13"]

    steps:
      - name: Check out repository
        uses: actions/checkout@v4

      - name: Install uv and set the python version
        uses: astral-sh/setup-uv@v5
        with:
          python-version: ${{ matrix.python-version }}
          enable-cache: true
          cache-dependency-glob: "uv.lock"

      - name: Set up R
        uses: r-lib/actions/setup-r@v2
        with:
          r-version: 'release'
          use-public-rspm: true

      - name: Fix R library path
        run: |
          echo "LD_LIBRARY_PATH=$(R RHOME)/lib:$LD_LIBRARY_PATH" >> $GITHUB_ENV

      - name: Install R dependencies
        run: |
          Rscript -e "install.packages('arrow')"

      - name: Install Package
        run: uv sync --locked --group dev

      - name: Debug R environment
        run: |
          echo "R_HOME=$(R RHOME)"
          echo "LD_LIBRARY_PATH=$LD_LIBRARY_PATH"
          find $(R RHOME) -name methods.so
          find $(R RHOME) -name libR.so

      - name: Run pytest
        run: uv run pytest --cov=smoothcon

      - name: Create coverage badge
        uses: tj-actions/coverage-badge-py@v2
        with:
          output: tests/coverage.svg
          overwrite: true

      - name: Commit coverage.svg
        run: |
          git config --local user.name "github-actions[bot]"
          git config --local user.email "github-actions[bot]@users.noreply.github.com"
          git ls-remote | grep refs/heads/pytest-cov && git remote set-branches --add origin pytest-cov && git fetch
          git add tests/coverage.svg
          git diff --staged --quiet || git commit -m "Updated coverage.svg"

      - name: Push coverage.svg
        uses: ad-m/github-push-action@master
        with:
          github_token: ${{ secrets.GITHUB_TOKEN }}
          branch: ${{ github.ref }}<|MERGE_RESOLUTION|>--- conflicted
+++ resolved
@@ -3,12 +3,7 @@
 on:
   push:
     branches: [main]
-<<<<<<< HEAD
-=======
-  pull_request:
-    branches: [main]
->>>>>>> 74e9ddc5
-  workflow_dispatch: # trigger manually from GitHub UI
+  workflow_dispatch: # trigger manually from GitHub  UI
 
 jobs:
   pytest:
