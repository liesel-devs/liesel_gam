from __future__ import annotations

import logging
from collections.abc import Callable, Mapping
<<<<<<< HEAD
from typing import Any, Literal, get_args
=======
from dataclasses import dataclass, field
from typing import Any, Literal, NamedTuple, get_args
>>>>>>> 934bdc13

import formulaic as fo
import jax
import jax.numpy as jnp
import liesel.goose as gs
import liesel.model as lsl
import numpy as np
import pandas as pd
import smoothcon as scon
from ryp import r, to_py

from ..var import (
    Basis,
    LinBasis,
    LinTerm,
    MRFBasis,
    MRFSpec,
    MRFTerm,
    RITerm,
    ScaleIG,
    Term,
    VarIGPrior,
)
from .registry import CategoryMapping, PandasRegistry

InferenceTypes = Any

Array = jax.Array
ArrayLike = jax.typing.ArrayLike

BasisTypes = Literal["tp", "ts", "cr", "cs", "cc", "bs", "ps", "cp"]


logger = logging.getLogger(__name__)


def _validate_bs(bs):
    if isinstance(bs, str):
        bs = [bs]
    allowed = get_args(BasisTypes)
    for bs_str in bs:
        if bs_str not in allowed:
            raise ValueError(f"Allowed values for 'bs' are: {allowed}; got {bs=}.")


def _margin_penalties(smooth: scon.SmoothCon):
    """Extracts the marginal penalty matrices from a ti() smooth."""
    # this should go into smoothcon, but it works here for now
    r(
        f"penalties_list <- lapply({smooth._smooth_r_name}"
        "[[1]]$margin, function(x) x$S[[1]])"
    )
    pens = to_py("penalties_list")
    return [pen.to_numpy() for pen in pens]


def _tp_penalty(K1, K2) -> Array:
    """Computes the full tensor product penalty from the marginals."""
    # this should go into smoothcon, but it works here for now
    D1 = np.shape(K1)[1]
    D2 = np.shape(K2)[1]
    I1 = np.eye(D1)
    I2 = np.eye(D2)

    return jnp.asarray(jnp.kron(K1, I2) + jnp.kron(I1, K2))


def labels_to_integers(newdata: dict, mappings: dict[str, CategoryMapping]) -> dict:
    # replace categorical inputs with their index representation
    # create combined input matrices from individual variables, if desired
    newdata = newdata.copy()

    # replace categorical variables by their integer representations
    for name, mapping in mappings.items():
        if name in newdata:
            newdata[name] = mapping.labels_to_integers(newdata[name])

    return newdata


def assert_intercept_in_spec(spec: fo.ModelSpec) -> fo.ModelSpec:
    """
    Uses the degrees of the terms in the spec's formula to find intercepts.
    The degree of a term indicates how many columns of the input data are referenced
    by the term, so a degree of zero can be used to identify an intercept.
    """
    terms = list(spec.formula)
    terms_with_degree_zero = [term for term in terms if term.degree == 0]

    if len(terms_with_degree_zero) > 1:
        raise RuntimeError(f"Too many intercepts: {len(terms_with_degree_zero)}.")
    if len(terms_with_degree_zero) == 0:
        raise RuntimeError(
            "No intercept found in formula. Did you explicitly remove an "
            "intercept by including '0' or '-1'? This breaks model matrix setup."
        )

    return spec


def validate_formula(formula: str) -> None:
    if "~" in formula:
        raise ValueError("'~' in formulas is not supported.")

    terms = ["".join(x.split()) for x in formula.split("+")]
    for term in terms:
        if term == "1":
            raise ValueError(
                "Using '1 +' is not supported. To add an intercept, use the "
                "argument 'include_intercept'."
            )
        if term == "0" or term == "-1":
            raise ValueError(
                "Using '0 +' or '-1' is not supported. Intercepts are not included "
                "by default and can be added manually with the argument "
                "'include_intercept'."
            )


class BasisBuilder:
    def __init__(self, registry: PandasRegistry) -> None:
        self.registry = registry
        self.mappings: dict[str, CategoryMapping] = {}

    @property
    def data(self) -> pd.DataFrame:
        return self.registry.data

    def basis(
        self,
        *x: str,
        basis_fn: Callable[[Array], Array] = lambda x: x,
        use_callback: bool = True,
        cache_basis: bool = True,
        penalty: ArrayLike | lsl.Value | None = None,
        basis_name: str = "B",
    ) -> Basis:
        if isinstance(penalty, lsl.Value):
            penalty.value = jnp.asarray(penalty.value)
        elif penalty is not None:
            penalty = jnp.asarray(penalty)

        x_vars = []
        for x_name in x:
            x_var = self.registry.get_numeric_obs(x_name)
            x_vars.append(x_var)

        Xname = ",".join(x)

        Xvar = lsl.TransientCalc(
            lambda *x: jnp.column_stack(x),
            *x_vars,
            _name=Xname,
        )

        basis = Basis(
            value=Xvar,
            basis_fn=basis_fn,
            name=basis_name + "(" + Xname + ")",
            use_callback=use_callback,
            cache_basis=cache_basis,
            penalty=jnp.asarray(penalty),
        )

        return basis

    def te(
        self,
        x1: str,
        x2: str,
        bs: BasisTypes | tuple[BasisTypes, BasisTypes] = "ps",
        k: int | tuple[int, int] = -1,
        m: str = "NA",
        knots: ArrayLike | None = None,
        basis_name: str = "B",
    ) -> Basis:
        if knots is not None:
            knots = np.asarray(knots)
        _validate_bs(bs)
        absorb_cons: bool = True
        diagonal_penalty: bool = True
        scale_penalty: bool = True

        x1_array = jnp.asarray(self.registry.data[x1].to_numpy())
        x2_array = jnp.asarray(self.registry.data[x2].to_numpy())

        if isinstance(k, int):
            if k == -1:
                k1: str | int = "NA"
                k2: str | int = "NA"
            else:
                k1 = k
                k2 = k
        elif len(k) == 2:
            k1, k2 = k
        else:
            raise ValueError(f"{k=} not supported.")

        if isinstance(bs, str):
            bs_arg = f"'{bs}'"
        elif len(bs) == 2:
            bs_arg = f"c('{bs[0]}', '{bs[1]}')"
        else:
            raise ValueError(f"{bs=} not supported.")

        spec = f"te({x1}, {x2}, bs={bs_arg}, k=c({k1}, {k2}), m={m})"

        smooth = scon.SmoothCon(
            spec,
            data={x1: x1_array, x2: x2_array},
            knots=knots,
            absorb_cons=absorb_cons,
            diagonal_penalty=diagonal_penalty,
            scale_penalty=scale_penalty,
        )

        x1_var = self.registry.get_numeric_obs(x1)
        x2_var = self.registry.get_numeric_obs(x2)
        x1x2_name = f"{x1},{x2}"
        x1_x2_var = lsl.TransientCalc(
            lambda x1, x2: jnp.stack((x1, x2), axis=1),
            x1=x1_var,
            x2=x2_var,
            _name=x1x2_name,
        )

        K1 = smooth.single_penalty(0, 0)
        K2 = smooth.single_penalty(0, 1)

        basis = Basis(
            x1_x2_var,
            name=basis_name + "(" + x1 + "," + x2 + ")",
            basis_fn=lambda x: jnp.asarray(smooth.predict({x1: x[:, 0], x2: x[:, 1]})),
            penalty=K1 + K2,
            use_callback=True,
            cache_basis=True,
        )
        return basis

    def ti(
        self,
        x1: str,
        x2: str,
        bs: BasisTypes | tuple[BasisTypes, BasisTypes] = "ps",
        k: int | tuple[int, int] = -1,
        m: str = "NA",
        knots: ArrayLike | None = None,
        basis_name: str = "B",
    ) -> Basis:
        if knots is not None:
            knots = np.asarray(knots)
        _validate_bs(bs)
        absorb_cons: bool = True
        diagonal_penalty: bool = True
        scale_penalty: bool = True

        x1_array = jnp.asarray(self.registry.data[x1].to_numpy())
        x2_array = jnp.asarray(self.registry.data[x2].to_numpy())

        if isinstance(k, int):
            if k == -1:
                k1: str | int = "NA"
                k2: str | int = "NA"
            else:
                k1 = k
                k2 = k
        elif len(k) == 2:
            k1, k2 = k
        else:
            raise ValueError(f"{k=} not supported.")

        if isinstance(bs, str):
            bs_arg = f"'{bs}'"
        elif len(bs) == 2:
            bs_arg = f"c('{bs[0]}', '{bs[1]}')"
        else:
            raise ValueError(f"{bs=} not supported.")

        spec = f"ti({x1}, {x2}, bs={bs_arg}, k=c({k1}, {k2}), m={m})"

        smooth = scon.SmoothCon(
            spec,
            data={x1: x1_array, x2: x2_array},
            knots=knots,
            absorb_cons=absorb_cons,
            diagonal_penalty=diagonal_penalty,
            scale_penalty=scale_penalty,
        )

        x1_var = self.registry.get_numeric_obs(x1)
        x2_var = self.registry.get_numeric_obs(x2)

        x1x2_name = f"{x1},{x2}"

        x1_x2_var = lsl.TransientCalc(
            lambda x1, x2: jnp.c_[x1, x2],
            x1=x1_var,
            x2=x2_var,
            _name=x1x2_name,
        )

        penalty = _tp_penalty(*_margin_penalties(smooth))

        basis = Basis(
            x1_x2_var,
            name=basis_name + "(" + x1 + "," + x2 + ")",
            basis_fn=lambda x: jnp.asarray(smooth.predict({x1: x[:, 0], x2: x[:, 1]})),
            penalty=penalty,
            use_callback=True,
            cache_basis=True,
        )
        return basis

    def ps(
        self,
        x: str,
        k: int = 20,
        basis_degree: int = 3,
        penalty_order: int = 2,
        knots: ArrayLike | None = None,
        absorb_cons: bool = True,
        diagonal_penalty: bool = True,
        scale_penalty: bool = True,
        basis_name: str = "B",
    ) -> Basis:
        if knots is not None:
            knots = np.asarray(knots)
        spec = f"s({x}, bs='ps', k={k}, m=c({basis_degree}, {penalty_order}))"
        x_array = jnp.asarray(self.registry.data[x].to_numpy())
        smooth = scon.SmoothCon(
            spec,
            data={x: x_array},
            knots=knots,
            absorb_cons=absorb_cons,
            diagonal_penalty=diagonal_penalty,
            scale_penalty=scale_penalty,
        )

        x_var = self.registry.get_numeric_obs(x)
        basis = Basis(
            x_var,
            name=basis_name + "(" + x + ")",
            basis_fn=lambda x_: jnp.asarray(smooth.predict({x: x_})),
            penalty=smooth.penalty,
            use_callback=True,
            cache_basis=True,
        )
        return basis

    def s(
        self,
        x: str,
        k: int = -1,
        bs: BasisTypes = "ps",
        m: str = "NA",
        knots: ArrayLike | None = None,
        absorb_cons: bool = True,
        diagonal_penalty: bool = True,
        scale_penalty: bool = True,
        basis_name: str = "B",
    ) -> Basis:
        if knots is not None:
            knots = np.asarray(knots)
        _validate_bs(bs)
        bs_arg = f"'{bs}'"
        spec = f"s({x}, bs={bs_arg}, k={k}, m={m})"
        x_array = jnp.asarray(self.registry.data[x].to_numpy())
        smooth = scon.SmoothCon(
            spec,
            data={x: x_array},
            knots=knots,
            absorb_cons=absorb_cons,
            diagonal_penalty=diagonal_penalty,
            scale_penalty=scale_penalty,
        )

        x_var = self.registry.get_numeric_obs(x)
        basis = Basis(
            x_var,
            name=basis_name + "(" + x + ")",
            basis_fn=lambda x_: jnp.asarray(smooth.predict({x: x_})),
            penalty=smooth.penalty,
            use_callback=True,
            cache_basis=True,
        )
        return basis

    def lin(
        self,
        formula: str,
        name: str = "",
        include_intercept: bool = False,
        context: dict[str, Any] | None = None,
    ) -> LinBasis:
        validate_formula(formula)
        spec = fo.ModelSpec(formula, output="numpy")

        if not include_intercept:
            # because we do our own intercept handling with the full model matrix
            # it may be surprising to assert that there is an intercept only if
            # the plan is to remove it.
            # But in order to safely remove it, we first have to ensure that it is
            # present.
            assert_intercept_in_spec(spec)

        # evaluate model matrix once to get a spec with structure information
        # also necessary to populate spec with the correct information for
        # transformations like center, scale, standardize
        spec = spec.get_model_matrix(self.data, context=context).model_spec

        # get column names. There may be a more efficient way to do it
        # that does not require building the model matrix a second time, but this
        # works robustly for now: we take the names that formulaic creates
        column_names = list(
            fo.ModelSpec(formula, output="pandas")
            .get_model_matrix(self.data, context=context)
            .columns
        )[1:]

        required = sorted(str(var) for var in spec.required_variables)
        df_subset = self.data.loc[:, required]
        df_colnames = df_subset.columns

        variables = dict()

        mappings = {}
        for col in df_colnames:
            result = self.registry.get_obs_and_mapping(col)
            variables[col] = result.var

            if result.mapping is not None:
                self.mappings[col] = result.mapping
                mappings[col] = result.mapping

        xvar = lsl.TransientCalc(  # for memory-efficiency
            lambda *args: jnp.vstack(args).T,
            *list(variables.values()),
            _name=name,
        )

        def basis_fn(x):
            df = pd.DataFrame(x, columns=df_colnames)

            # for categorical variables: convert integer representation back to
            # labels
            for col in df_colnames:
                if col in self.mappings:
                    integers = df[col].to_numpy()
                    df[col] = self.mappings[col].integers_to_labels(integers)

            basis = np.asarray(spec.get_model_matrix(df, context=context))
            if not include_intercept:
                basis = basis[:, 1:]
            return jnp.asarray(basis, dtype=float)

        basis = LinBasis(
            xvar,
            basis_fn=basis_fn,
            name=None,  # to use automatic naming based on xvar.name.
            use_callback=True,
            cache_basis=True,
        )

        basis.model_spec = spec
        basis.mappings = mappings
        basis.column_names = column_names

        return basis

    def ri(
        self,
        cluster: str,
        basis_name: str = "B",
        penalty: ArrayLike | None = None,
    ) -> Basis:
        if penalty is not None:
            penalty = jnp.asarray(penalty)
        result = self.registry.get_obs_and_mapping(cluster)
        if result.mapping is None:
            raise TypeError(f"{cluster=} must be categorical.")

        self.mappings[cluster] = result.mapping
        nparams = len(result.mapping.labels_to_integers_map)

        if penalty is None:
            penalty = jnp.eye(nparams)

        basis = Basis(
            value=result.var,
            basis_fn=lambda x: x,
            name=basis_name + "(" + cluster + ")",
            use_callback=False,
            cache_basis=False,
            penalty=jnp.asarray(penalty) if penalty is not None else penalty,
        )

        return basis

    def mrf(
        self,
        x: str,
        k: int = -1,
        polys: dict[str, ArrayLike] | None = None,
        nb: Mapping[str, ArrayLike | list[str] | list[int]] | None = None,
        penalty: ArrayLike | None = None,
        absorb_cons: bool = False,
        diagonal_penalty: bool = False,
        scale_penalty: bool = False,
        basis_name: str = "B",
    ) -> MRFBasis:
        """
        Polys: Dictionary of arrays. The keys of the dict are the region labels.
            The corresponding values define the region by defining polygons.
        nb: Dictionary of array. The keys of the dict are the region labels.
            The corresponding values indicate the neighbors of the region.
            If it is a list or array of strings, the values are the labels of the
            neighbors.
            If it is a list or array of integers, the values are the indices of the
            neighbors.


        mgcv does not concern itself with your category ordering. It *will* order
        categories alphabetically. Penalty columns have to take this into account.

        Comments on return value:

        - If either polys or nb are supplied, the returned container will contain nb.
        - If only a penalty matrix is supplied, the returned container will *not*
          contain nb.
        - Returning the label order only makes sense if the basis is *not*
          reparameterized, because only then we have a clear correspondence of
          parameters to labels.
          If the basis is reparameterized, there's no such correspondence in a clear
          way, so the returned label order is None.

        """
        if polys is None and nb is None and penalty is None:
            raise ValueError("At least one of polys, nb, or penalty must be provided.")

        var, mapping = self.registry.get_categorical_obs(x)
        self.mappings[x] = mapping

        labels = set(list(mapping.labels_to_integers_map))

        xt_args = []
        pass_to_r: dict[str, np.typing.NDArray | dict[str, np.typing.NDArray]] = {}
        if polys is not None:
            xt_args.append("polys=polys")
            if not labels == set(list(polys)):
                raise ValueError(
                    "Names in 'poly' must correspond to the levels of 'x'."
                )
            pass_to_r["polys"] = {key: np.asarray(val) for key, val in polys.items()}

        if nb is not None:
            xt_args.append("nb=nb")
            if not labels == set(list(nb)):
                raise ValueError("Names in 'nb' must correspond to the levels of 'x'.")

            nb_processed = {}
            for key, val in nb.items():
                val_arr = np.asarray(val)
                if np.isdtype(val_arr.dtype, np.dtype("int")):
                    # add one to convert to 1-based indexing for R
                    # and cast to float for R
                    val_arr = np.astype(val_arr + 1, float)
                    # val_arr = np.astype(val_arr, float)
                elif np.isdtype(val_arr.dtype, np.dtype("float")):
                    # add one to convert to 1-based indexing for R
                    val_arr = np.astype(np.astype(val_arr, int) + 1, float)
                elif val_arr.dtype.kind == "U":  # must be unicode strings then
                    pass
                else:
                    raise TypeError(f"Unsupported dtype: {val_arr.dtype!r}")

                nb_processed[key] = val_arr

            pass_to_r["nb"] = nb_processed

        if penalty is not None:
            penalty = np.asarray(penalty)
            pen_rank = np.linalg.matrix_rank(penalty)
            pen_dim = penalty.shape[-1]
            if (pen_dim - pen_rank) != 1:
                logger.warning(
                    f"Supplied penalty has dimension {penalty.shape} and rank "
                    f"{pen_rank}. The expected rank deficiency is 1. "
                    "This may indicate a problem. There might be disconnected sets "
                    "of regions in the data represented by this penalty. "
                    "In this case, you probably need more elaborate constraints "
                    "than the ones provided here. You might consider splitting the "
                    "disconnected regions into several mrf terms. "
                    "Otherwise, please only continue if you are certain that you "
                    "know what is happening."
                )

            xt_args.append("penalty=penalty")
            if not np.shape(penalty)[0] == np.shape(penalty)[1]:
                raise ValueError(f"Penalty must be square, got {np.shape(penalty)=}")

            if not np.shape(penalty)[1] == len(labels):
                raise ValueError(
                    "Dimensions of 'penalty' must correspond to the levels of 'x'."
                )
            pass_to_r["penalty"] = penalty

        xt = "list("
        xt += ",".join(xt_args)
        xt += ")"

        spec = f"s({x}, k={k}, bs='mrf', xt={xt})"

        # disabling warnings about "mrf should be a factor"
        # since even turning data into a pandas df and x_array into
        # a categorical series did not satisfy mgcv in that regard.
        # Things still seem to work, and we ensure further above
        # that we are actually dealing with a categorical variable
        # so I think turning the warnings off temporarily here is fine
        r("old_warn <- getOption('warn')")
        r("options(warn = -1)")
        observed = mapping.integers_to_labels(var.value)
        regions = list(mapping.labels_to_integers_map)
        df = pd.DataFrame({x: pd.Categorical(observed, categories=regions)})

        smooth = scon.SmoothCon(
            spec,
            data=df,
            diagonal_penalty=diagonal_penalty,
            absorb_cons=absorb_cons,
            scale_penalty=scale_penalty,
            pass_to_r=pass_to_r,
        )
        r("options(warn = old_warn)")

        x_name = x

        def basis_fun(x):
            """
            The array outputted by this smooth contains column names.
            Here, we remove these column names and convert to jax.
            """
            # disabling warnings about "mrf should be a factor"
            r("old_warn <- getOption('warn')")
            r("options(warn = -1)")
            labels = mapping.integers_to_labels(x)
            df = pd.DataFrame({x_name: pd.Categorical(labels, categories=regions)})
            basis = jnp.asarray(np.astype(smooth.predict(df)[:, 1:], "float"))
            r("options(warn = old_warn)")
            return basis

        smooth_penalty = smooth.penalty
        if np.shape(smooth_penalty)[1] > len(labels):
            smooth_penalty = smooth_penalty[:, 1:]

        penalty_arr = jnp.asarray(np.astype(smooth_penalty, "float"))

        basis = MRFBasis(
            value=var,
            basis_fn=basis_fun,
            name=basis_name + "(" + x + ")",
            cache_basis=True,
            use_callback=True,
            penalty=penalty_arr,
        )

        try:
            nb_out = to_py(f"{smooth._smooth_r_name}[[1]]$xt$nb", format="numpy")
        except TypeError:
            nb_out = None
        # nb_out = {key: np.astype(val, "int") for key, val in nb_out.items()}

        if absorb_cons:
            label_order = None
        else:
            label_order = list(
                to_py(f"{smooth._smooth_r_name}[[1]]$X", format="pandas").columns
            )
            label_order = [lab[1:] for lab in label_order]  # removes leading x from R

        if nb_out is not None:

            def to_label(code):
                try:
                    label_array = mapping.integers_to_labels(code - 1)
                except TypeError:
                    label_array = code
                return np.atleast_1d(label_array).tolist()

            nb_out = {k: to_label(v) for k, v in nb_out.items()}

        basis.mrf_spec = MRFSpec(mapping, nb_out, label_order)

        return basis


@dataclass
class NameManager:
    prefix: str = ""
    created_names: dict[str, int] = field(default_factory=dict)

    def create(self, name: str) -> str:
        """
        Appends a counter to the given name for uniqueness.
        There is an individual counter for each name.

        If a prefix was passed to the builder on init, the prefix is applied to the
        name.
        """
        name = self.prefix + name

        n_names_with_this_prefix = self.created_names.get(name, 0)
        i = n_names_with_this_prefix + 1

        name_indexed = name + str(i)

        self.created_names[name] = i

        return name_indexed


class TermBuilder:
    def __init__(self, registry: PandasRegistry, prefix_names_by: str = "") -> None:
        self.registry = registry
        self.bases = BasisBuilder(registry)

        self.names = NameManager(prefix=prefix_names_by)

    def _init_default_scale(
        self,
        concentration: float | Array,
        scale: float | Array,
        value: float | Array = 1.0,
    ) -> ScaleIG:
        scale_name = self.names.create("$\\tau$")
        variance_name = self.names.create("$\\tau^2$")
        scale_var = ScaleIG(
            value=value,
            concentration=concentration,
            scale=scale,
            name=scale_name,
            variance_name=variance_name,
        )
        return scale_var

    @classmethod
    def from_dict(
        cls, data: dict[str, ArrayLike], prefix_names_by: str = ""
    ) -> TermBuilder:
        return cls.from_df(pd.DataFrame(data), prefix_names_by=prefix_names_by)

    @classmethod
    def from_df(cls, data: pd.DataFrame, prefix_names_by: str = "") -> TermBuilder:
        registry = PandasRegistry(
            data, na_action="drop", prefix_names_by=prefix_names_by
        )
        return cls(registry, prefix_names_by=prefix_names_by)

    def labels_to_integers(self, newdata: dict) -> dict:
        return labels_to_integers(newdata, self.bases.mappings)

    # formula
    def lin(
        self,
        formula: str,
        prior: lsl.Dist | None = None,
        name: str = "",
        xname: str = "",
        coef_name: str = "",
        inference: InferenceTypes | None = gs.MCMCSpec(gs.IWLSKernel),
        include_intercept: bool = False,
        context: dict[str, Any] | None = None,
    ) -> LinTerm:
        r"""
        Supported:
        - {a+1} for quoted Python
        - `weird name` backtick-strings for weird names
        - (a + b)**n for n-th order interactions
        - a:b for simple interactions
        - a*b for expanding to a + b + a:b
        - a / b for nesting
        - b %in% a for inverted nesting
        - Python functions
        - bs
        - cr
        - cs
        - cc
        - hashed

        .. warning:: If you use bs, cr, cs, or cc, be aware that these will not
            lead to terms that include a penalty. In most cases, you probably want
            to use :meth:`~.TermBuilder.s`, :meth:`~.TermBuilder.ps`, and so on
            instead.

        Not supported:

        - String literals
        - Numeric literals
        - Wildcard "."
        - \| for splitting a formula
        - "te" tensor products

        - "~" in formula
        - 1 + in formula
        - 0 + in formula
        - -1 in formula

        """
        if xname == "":
            xname = self.names.create("x")

        if name == "":
            name = "lin(" + xname + ")"

        basis = self.bases.lin(
            formula, name=xname, include_intercept=include_intercept, context=context
        )

        term = LinTerm(
            basis, prior=prior, name=name, inference=inference, coef_name=coef_name
        )

        term.model_spec = basis.model_spec
        term.mappings = basis.mappings
        term.column_names = basis.column_names

        return term

    # P-spline
    def ps(
        self,
        x: str,
        k: int = 20,
        scale: ScaleIG | lsl.Var | float | VarIGPrior = VarIGPrior(1.0, 0.005),
        inference: InferenceTypes | None = gs.MCMCSpec(gs.IWLSKernel),
        basis_degree: int = 3,
        penalty_order: int = 2,
        knots: ArrayLike | None = None,
        absorb_cons: bool = True,
        diagonal_penalty: bool = True,
        scale_penalty: bool = True,
        noncentered: bool = False,
    ) -> Term:
        if isinstance(scale, VarIGPrior):
            scale = self._init_default_scale(
                concentration=scale.concentration, scale=scale.scale
            )

        basis = self.bases.ps(
            x=x,
            k=k,
            basis_degree=basis_degree,
            penalty_order=penalty_order,
            knots=knots,
            absorb_cons=absorb_cons,
            diagonal_penalty=diagonal_penalty,
            scale_penalty=scale_penalty,
            basis_name=self.names.create(name="B"),
        )

        fname = self.names.create(name="ps")
        term = Term.f(
            basis,
            fname=fname,
            scale=scale,
            inference=inference,
            coef_name=None,
            noncentered=noncentered,
        )
        return term

    # ANOVA part of isotropic tensor product interaction
    # allows MGCV bases
    def ti(
        self,
        x1: str,
        x2: str,
        bs: BasisTypes | tuple[BasisTypes, BasisTypes] = "ps",
        k: int | tuple[int, int] = -1,
        scale: ScaleIG | lsl.Var | float | VarIGPrior = VarIGPrior(1.0, 0.005),
        inference: InferenceTypes | None = gs.MCMCSpec(gs.IWLSKernel),
        m: str = "NA",
        knots: ArrayLike | None = None,
        noncentered: bool = False,
    ) -> Term:
        if isinstance(scale, VarIGPrior):
            scale = self._init_default_scale(
                concentration=scale.concentration, scale=scale.scale
            )

        basis = self.bases.ti(
            x1=x1,
            x2=x2,
            bs=bs,
            k=k,
            m=m,
            knots=knots,
            basis_name=self.names.create(name="B"),
        )

        fname = self.names.create(name="ti")
        term = Term.f(
            basis,
            fname=fname,
            scale=scale,
            inference=inference,
            coef_name=None,
            noncentered=noncentered,
        )
        return term

    def te(
        self,
        x1: str,
        x2: str,
        bs: BasisTypes | tuple[BasisTypes, BasisTypes] = "ps",
        k: int | tuple[int, int] = -1,
        scale: ScaleIG | lsl.Var | float | VarIGPrior = VarIGPrior(1.0, 0.005),
        inference: InferenceTypes | None = gs.MCMCSpec(gs.IWLSKernel),
        m: str = "NA",
        knots: ArrayLike | None = None,
        noncentered: bool = False,
    ) -> Term:
        if isinstance(scale, VarIGPrior):
            scale = self._init_default_scale(
                concentration=scale.concentration, scale=scale.scale
            )

        basis = self.bases.te(
            x1=x1,
            x2=x2,
            bs=bs,
            k=k,
            m=m,
            knots=knots,
            basis_name=self.names.create(name="B"),
        )

        fname = self.names.create(name="te")
        term = Term.f(
            basis,
            fname=fname,
            scale=scale,
            inference=inference,
            coef_name=None,
            noncentered=noncentered,
        )
        return term

    # random intercept
    def ri(
        self,
        cluster: str,
        scale: ScaleIG | lsl.Var | float | VarIGPrior = VarIGPrior(1.0, 0.005),
        inference: InferenceTypes | None = gs.MCMCSpec(gs.IWLSKernel),
        penalty: ArrayLike | None = None,
        noncentered: bool = False,
    ) -> RITerm:
        if isinstance(scale, VarIGPrior):
            scale = self._init_default_scale(
                concentration=scale.concentration, scale=scale.scale
            )

        basis = self.bases.ri(
            cluster=cluster, basis_name=self.names.create(name="RI"), penalty=penalty
        )

        fname = self.names.create(name="ri")
        term = RITerm.f(
            basis=basis,
            scale=scale,
            inference=inference,
            noncentered=noncentered,
            fname=fname,
        )

        mapping = self.bases.mappings[cluster]
        term.mapping = mapping
        term.labels = list(mapping.labels_to_integers_map)

        return term

    # random scaling
    def rs(
        self,
        x: str | Term,
        cluster: str,
        scale: ScaleIG | lsl.Var | float | VarIGPrior = VarIGPrior(1.0, 0.005),
        inference: InferenceTypes | None = gs.MCMCSpec(gs.IWLSKernel),
        penalty: ArrayLike | None = None,
        noncentered: bool = False,
    ) -> lsl.Var:
        ri = self.ri(
            cluster=cluster,
            scale=scale,
            inference=inference,
            penalty=penalty,
            noncentered=noncentered,
        )

        if isinstance(x, str):
            x_var = self.registry.get_numeric_obs(x)
            xname = x
        else:
            x_var = x
            xname = x_var.basis.x.name

        fname = self.names.create(name="rs")
        term = lsl.Var.new_calc(
            lambda x, cluster: x * cluster,
            x=x_var,
            cluster=ri,
            name=fname + "(" + xname + "|" + cluster + ")",
        )
        return term

    # varying coefficient
    def vc(
        self,
        x: str,
        by: Term,
    ) -> lsl.Var:
        fname = self.names.create(name="rs")
        x_var = self.registry.get_obs(x)

        term = lsl.Var.new_calc(
            lambda x, by: x * by,
            x=x_var,
            by=by,
            name=fname + "(" + x + "*" + by.name + ")",
        )
        return term

    # general smooth with MGCV bases
    def s(
        self,
        x: str,
        k: int = -1,
        bs: BasisTypes = "ps",
        scale: ScaleIG | lsl.Var | float | VarIGPrior = VarIGPrior(1.0, 0.005),
        inference: InferenceTypes | None = gs.MCMCSpec(gs.IWLSKernel),
        m: str = "NA",
        knots: ArrayLike | None = None,
        absorb_cons: bool = True,
        diagonal_penalty: bool = True,
        scale_penalty: bool = True,
        noncentered: bool = False,
    ) -> Term:
        """
        Works:
        - tp (thin plate splines)
        - ts (thin plate splines with slight null space penalty)

        - cr (cubic regression splines)
        - cs (shrinked cubic regression splines)
        - cc (cyclic cubic regression splines)

        - bs (B-splines)
        - ps (P-splines)
        - cp (cyclic P-splines)

        Works, but not here:
        - re (use .ri instead)
        - mrf (used .mrf instead)
        - te (use .te instead) (with the bases above)
        - ti (use .ti instead) (with the bases above)

        Does not work:
        - ds (Duchon splines)
        - sos (splines on the sphere)
        - gp (gaussian process)
        - so (soap film smooths)
        - ad (adaptive smooths)

        Probably disallow manually:
        - fz (factor smooth interaction)
        - fs (random factor smooth interaction)
        """
        if isinstance(scale, VarIGPrior):
            scale = self._init_default_scale(
                concentration=scale.concentration, scale=scale.scale
            )

        basis = self.bases.s(
            x=x,
            k=k,
            bs=bs,
            m=m,
            knots=knots,
            absorb_cons=absorb_cons,
            diagonal_penalty=diagonal_penalty,
            scale_penalty=scale_penalty,
            basis_name=self.names.create(name="B"),
        )

        fname = self.names.create(name="s")
        term = Term.f(
            basis,
            fname=fname,
            scale=scale,
            inference=inference,
            coef_name=None,
            noncentered=noncentered,
        )
        return term

    # markov random field
    def mrf(
        self,
        x: str,
        scale: ScaleIG | lsl.Var | float | VarIGPrior = VarIGPrior(1.0, 0.005),
        inference: InferenceTypes | None = gs.MCMCSpec(gs.IWLSKernel),
        k: int = -1,
        polys: dict[str, ArrayLike] | None = None,
        nb: Mapping[str, ArrayLike | list[str] | list[int]] | None = None,
        penalty: ArrayLike | None = None,
        absorb_cons: bool = True,
        diagonal_penalty: bool = True,
        scale_penalty: bool = True,
        noncentered: bool = False,
    ) -> MRFTerm:
        """
        Polys: Dictionary of arrays. The keys of the dict are the region labels.
            The corresponding values define the region by defining polygons.
        nb: Dictionary of array. The keys of the dict are the region labels.
            The corresponding values indicate the neighbors of the region.
            If it is a list or array of strings, the values are the labels of the
            neighbors.
            If it is a list or array of integers, the values are the indices of the
            neighbors.


        mgcv does not concern itself with your category ordering. It *will* order
        categories alphabetically. Penalty columns have to take this into account.
        """
        if isinstance(scale, VarIGPrior):
            scale = self._init_default_scale(
                concentration=scale.concentration, scale=scale.scale
            )

        basis = self.bases.mrf(
            x=x,
            k=k,
            polys=polys,
            nb=nb,
            penalty=penalty,
            absorb_cons=absorb_cons,
            diagonal_penalty=diagonal_penalty,
            scale_penalty=scale_penalty,
            basis_name=self.names.create(name="B"),
        )

        fname = self.names.create(name="mrf")
        term = MRFTerm.f(
            basis,
            fname=fname,
            scale=scale,
            inference=inference,
            coef_name=None,
            noncentered=noncentered,
        )

        term.polygons = polys
        term.neighbors = basis.mrf_spec.nb
        if basis.mrf_spec.ordered_labels is not None:
            term.ordered_labels = basis.mrf_spec.ordered_labels

        term.labels = list(basis.mrf_spec.mapping.labels_to_integers_map)
        term.mapping = basis.mrf_spec.mapping

        return term

    # general basis function + penalty smooth
    def f(
        self,
        *x: str,
        basis_fn: Callable[[Array], Array],
        scale: ScaleIG | lsl.Var | float | VarIGPrior = VarIGPrior(1.0, 0.005),
        inference: InferenceTypes | None = gs.MCMCSpec(gs.IWLSKernel),
        use_callback: bool = True,
        cache_basis: bool = True,
        penalty: ArrayLike | None = None,
        noncentered: bool = False,
    ) -> Term:
        if isinstance(scale, VarIGPrior):
            scale = self._init_default_scale(
                concentration=scale.concentration, scale=scale.scale
            )

        basis = self.bases.basis(
            *x,
            basis_fn=basis_fn,
            use_callback=use_callback,
            cache_basis=cache_basis,
            penalty=penalty,
            basis_name=self.names.create(name="B"),
        )

        fname = self.names.create(name="f")
        term = Term.f(
            basis,
            fname=fname,
            scale=scale,
            inference=inference,
            coef_name=None,
            noncentered=noncentered,
        )
        return term<|MERGE_RESOLUTION|>--- conflicted
+++ resolved
@@ -2,12 +2,8 @@
 
 import logging
 from collections.abc import Callable, Mapping
-<<<<<<< HEAD
+from dataclasses import dataclass, field
 from typing import Any, Literal, get_args
-=======
-from dataclasses import dataclass, field
-from typing import Any, Literal, NamedTuple, get_args
->>>>>>> 934bdc13
 
 import formulaic as fo
 import jax
